--- conflicted
+++ resolved
@@ -26,11 +26,8 @@
 django-weasyprint==1.0.1        # HTML PDF export
 django-debug-toolbar==2.2       # Debug / profiling toolbar
 django-admin-shell==0.1.2       # Python shell for the admin interface
-<<<<<<< HEAD
 django-money==1.1               # Django app for currency management
 certifi                         # Certifi is (most likely) installed through one of the requirements above
-=======
-django-error-report==0.2.0      # Error report viewer for the admin interface
->>>>>>> 265a29fa
+django-error-report==0.2.0     # Error report viewer for the admin interface
 
 inventree                       # Install the latest version of the InvenTree API python library