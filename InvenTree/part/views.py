--- conflicted
+++ resolved
@@ -50,10 +50,7 @@
     """
     model = Part
     form_class = EditPartForm
-<<<<<<< HEAD
-=======
-
->>>>>>> 2f268311
+
     ajax_form_title = 'Create new part'
     ajax_template_name = 'modal_form.html'
 
@@ -132,6 +129,7 @@
 
 class PartEdit(AjaxUpdateView):
     model = Part
+    template_name = 'part/edit.html'
     form_class = EditPartForm
     ajax_template_name = 'modal_form.html'
     ajax_form_title = 'Edit Part Properties'
@@ -217,6 +215,7 @@
 
 class PartDelete(AjaxDeleteView):
     model = Part
+    template_name = 'part/delete.html'
     ajax_template_name = 'part/partial_delete.html'
     ajax_form_title = 'Confirm Part Deletion'
     context_object_name = 'part'
@@ -238,6 +237,7 @@
 
 class CategoryEdit(AjaxUpdateView):
     model = PartCategory
+    template_name = 'part/category_edit.html'
     form_class = EditCategoryForm
     ajax_template_name = 'modal_form.html'
     ajax_form_title = 'Edit Part Category'
@@ -252,7 +252,7 @@
 
 class CategoryDelete(AjaxDeleteView):
     model = PartCategory
-    ajax_template_name = 'part/category_delete.html'
+    template_name = 'part/category_delete.html'
     context_object_name = 'category'
     success_url = '/part/'
 
@@ -267,6 +267,7 @@
     ajax_form_action = reverse_lazy('category-create')
     ajax_form_title = 'Create new part category'
     ajax_template_name = 'modal_form.html'
+    template_name = 'part/category_new.html'
     form_class = EditCategoryForm
 
     def get_context_data(self, **kwargs):
@@ -299,6 +300,7 @@
 class BomItemCreate(AjaxCreateView):
     model = BomItem
     form_class = EditBomItemForm
+    template_name = 'part/bom-create.html'
     ajax_template_name = 'modal_form.html'
     ajax_form_title = 'Create BOM item'
 
@@ -318,6 +320,7 @@
 class BomItemEdit(AjaxUpdateView):
     model = BomItem
     form_class = EditBomItemForm
+    template_name = 'part/bom-edit.html'
     ajax_template_name = 'modal_form.html'
     ajax_form_title = 'Edit BOM item'
 
@@ -338,6 +341,7 @@
 
 class SupplierPartEdit(AjaxUpdateView):
     model = SupplierPart
+    template_name = 'company/partedit.html'
     context_object_name = 'part'
     form_class = EditSupplierPartForm
     ajax_template_name = 'modal_form.html'
